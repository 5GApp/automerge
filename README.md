--- conflicted
+++ resolved
@@ -54,15 +54,9 @@
 * **Immutable state**. An Automerge object is an immutable snapshot of the application state at one
   point in time. Whenever you make a change, or merge in a change that came from the network, you
   get back a new state object reflecting that change. This fact makes Automerge compatible with the
-<<<<<<< HEAD
   functional reactive programming style of [React](https://reactjs.org) and
   [Redux](http://redux.js.org/), for example.
 * **Automatic merging**. Automerge is a *Conflict-Free Replicated Data Type*
-=======
-  functional reactive programming style of [Redux](http://redux.js.org/) and
-  [Elm](http://elm-lang.org/), for example.
-* **Automatic merging**. Automerge is a so-called Conflict-Free Replicated Data Type
->>>>>>> 4d0e00cf
   ([CRDT](https://en.wikipedia.org/wiki/Conflict-free_replicated_data_type)), which allows
   concurrent changes on different devices to be merged automatically without requiring any central
   server. It is based on [academic research on JSON CRDTs](https://arxiv.org/abs/1608.03960), but
@@ -117,32 +111,11 @@
 // We initialize the document to initially contain an empty list of cards.
 let doc1 = Automerge.from({cards: []})
 
-<<<<<<< HEAD
-// The doc1 object is immutable -- you cannot change it directly (if you try,
-// you'll get an exception. To change it, you need to call
-// Automerge.change() and pass in the current state. The callback function is
-// then allowed to mutate the state. You can also include a human-readable
-// description of the change, like a commit message.
-=======
-// That initial state is just an empty object: {}.
 // The doc1 object is treated as immutable -- you must never change it
 // directly. To change it, you need to call Automerge.change() with a callback
 // in which you can mutate the state. You can also include a human-readable
 // description of the change, like a commit message, which is stored in the
 // change history (see below).
-
-doc1 = Automerge.change(doc1, 'Initialize card list', doc => {
-  doc.cards = []
-})
-
-// { cards: [] }
-
-// To change the state, you can use the regular JavaScript array mutation
-// methods such as push(). Internally, Automerge translates this mutable API
-// call into an update of the immutable state object. Note that we must pass in
-// doc1, and get back an updated object which we assign to the same variable
-// doc1. The original document object is not modified.
->>>>>>> 4d0e00cf
 
 doc1 = Automerge.change(doc1, 'Add card', doc => {
   doc.cards.push({title: 'Rewrite everything in Clojure', done: false})
